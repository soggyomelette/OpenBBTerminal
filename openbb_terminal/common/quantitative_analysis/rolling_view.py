"""Rolling Statistics View"""
__docformat__ = "numpy"

import logging
import os
from typing import Optional, List

import matplotlib.pyplot as plt
import pandas as pd

from openbb_terminal.config_terminal import theme
from openbb_terminal.common.quantitative_analysis import rolling_model
from openbb_terminal.config_plot import PLOT_DPI
from openbb_terminal.decorators import log_start_end
from openbb_terminal.helper_funcs import (
    export_data,
    plot_autoscale,
    reindex_dates,
    is_valid_axes_count,
)
from openbb_terminal.rich_config import console

logger = logging.getLogger(__name__)


@log_start_end(log=logger)
def display_mean_std(
    data: pd.DataFrame,
    target: str,
    symbol: str = "",
    window: int = 14,
    export: str = "",
    external_axes: Optional[List[plt.Axes]] = None,
<<<<<<< HEAD
) -> None:
    """View rolling spread
=======
):
    """View mean std deviation
>>>>>>> 335a7b9e

    Parameters
    ----------
    data: pd.DataFrame
        Dataframe
    target: str
        Column in data to look at
    symbol : str
        Stock ticker
    window : int
        Length of window
    export: str
        Format to export data
    external_axes: Optional[List[plt.Axes]], optional
        External axes (2 axes are expected in the list), by default None
    """
    data = data[target]
    rolling_mean, rolling_std = rolling_model.get_rolling_avg(data, window)
    plot_data = pd.merge(
        data,
        rolling_mean,
        how="outer",
        left_index=True,
        right_index=True,
        suffixes=("", "_mean"),
    )
    plot_data = pd.merge(
        plot_data,
        rolling_std,
        how="outer",
        left_index=True,
        right_index=True,
        suffixes=("", "_std"),
    )
    plot_data = reindex_dates(plot_data)

    # This plot has 2 axes
    if external_axes is None:
        _, axes = plt.subplots(
            2,
            1,
            sharex=True,
            figsize=plot_autoscale(),
            dpi=PLOT_DPI,
        )
        ax1, ax2 = axes
    elif is_valid_axes_count(external_axes, 2):
        (ax1, ax2) = external_axes
    else:
        return

    ax1.plot(
        plot_data.index,
        plot_data[target].values,
        label=symbol,
    )
    ax1.plot(
        plot_data.index,
        plot_data[target + "_mean"].values,
    )
    ax1.set_ylabel(
        "Values",
    )
    ax1.legend(["Real Values", "Rolling Mean"])
    ax1.set_title(f"Rolling mean and std (window {str(window)}) of {symbol} {target}")
    ax1.set_xlim([plot_data.index[0], plot_data.index[-1]])

    ax2.plot(
        plot_data.index,
        plot_data[target + "_std"].values,
        label="Rolling std",
    )
    ax2.legend(["Rolling std"])
    ax2.set_ylabel(
        f"{target} Std Deviation",
    )

    theme.style_primary_axis(
        ax1,
        data_index=plot_data.index.to_list(),
        tick_labels=plot_data["date"].to_list(),
    )
    theme.style_primary_axis(
        ax2,
        data_index=plot_data.index.to_list(),
        tick_labels=plot_data["date"].to_list(),
    )

    if external_axes is None:
        theme.visualize_output()

    export_data(
        export,
        os.path.dirname(os.path.abspath(__file__)).replace("common", "stocks"),
        "rolling",
        rolling_mean.join(rolling_std, lsuffix="_mean", rsuffix="_std"),
    )


@log_start_end(log=logger)
def display_spread(
    data: pd.DataFrame,
    target: str,
    symbol: str = "",
    window: int = 14,
    export: str = "",
    external_axes: Optional[List[plt.Axes]] = None,
):
    """View rolling spread

    Parameters
    ----------
    data: pd.DataFrame
        Dataframe
    target: str
        Column in data to look at
    target: str
        Column in data to look at
    symbol : str
        Stock ticker
    window : int
        Length of window
    export: str
        Format to export data
    external_axes: Optional[List[plt.Axes]], optional
        External axes (3 axes are expected in the list), by default None
    """
    data = data[target]
    df_sd, df_var = rolling_model.get_spread(data, window)

    plot_data = pd.merge(
        data,
        df_sd,
        how="outer",
        left_index=True,
        right_index=True,
        suffixes=("", "_sd"),
    )
    plot_data = pd.merge(
        plot_data,
        df_var,
        how="outer",
        left_index=True,
        right_index=True,
        suffixes=("", "_var"),
    )
    plot_data = reindex_dates(plot_data)

    # This plot has 1 axis
    if external_axes is None:
        _, axes = plt.subplots(
            3,
            1,
            sharex=True,
            figsize=plot_autoscale(),
            dpi=PLOT_DPI,
        )
        (ax1, ax2, ax3) = axes
    elif is_valid_axes_count(external_axes, 3):
        (ax1, ax2, ax3) = external_axes
    else:
        return

    ax1.plot(plot_data.index, plot_data[target].values)
    ax1.set_xlim(plot_data.index[0], plot_data.index[-1])
    ax1.set_ylabel("Value")
    ax1.set_title(f"Spread of {symbol} {target}")

    ax2.plot(
        plot_data[f"STDEV_{window}"].index,
        plot_data[f"STDEV_{window}"].values,
        label="Stdev",
    )
    ax2.set_ylabel("Stdev")

    ax3.plot(
        plot_data[f"VAR_{window}"].index,
        plot_data[f"VAR_{window}"].values,
        label="Variance",
    )
    ax3.set_ylabel("Variance")

    theme.style_primary_axis(
        ax1,
        data_index=plot_data.index.to_list(),
        tick_labels=plot_data["date"].to_list(),
    )
    theme.style_primary_axis(
        ax2,
        data_index=plot_data.index.to_list(),
        tick_labels=plot_data["date"].to_list(),
    )
    theme.style_primary_axis(
        ax3,
        data_index=plot_data.index.to_list(),
        tick_labels=plot_data["date"].to_list(),
    )

    if external_axes is None:
        theme.visualize_output()

    export_data(
        export,
        os.path.dirname(os.path.abspath(__file__)).replace("common", "stocks"),
        "spread",
        df_sd.join(df_var, lsuffix="_sd", rsuffix="_var"),
    )


@log_start_end(log=logger)
def display_quantile(
    data: pd.DataFrame,
    target: str,
    symbol: str = "",
    window: int = 14,
    quantile: float = 0.5,
    export: str = "",
    external_axes: Optional[List[plt.Axes]] = None,
) -> None:
    """View rolling quantile

    Parameters
    ----------
    data: pd.DataFrame
        Dataframe
    target: str
        Column in data to look at
    symbol : str
        Stock ticker
    window : int
        Length of window
    quantile: float
        Quantile to get
    export: str
        Format to export data
    external_axes: Optional[List[plt.Axes]], optional
        External axes (1 axis is expected in the list), by default None
    """
    data = data[target]
    df_med, df_quantile = rolling_model.get_quantile(data, window, quantile)

    plot_data = pd.merge(
        data,
        df_med,
        how="outer",
        left_index=True,
        right_index=True,
        suffixes=("", "_med"),
    )
    plot_data = pd.merge(
        plot_data,
        df_quantile,
        how="outer",
        left_index=True,
        right_index=True,
        suffixes=("", "_quantile"),
    )
    plot_data = reindex_dates(plot_data)

    # This plot has 1 axis
    if external_axes is None:
        _, ax = plt.subplots(
            figsize=plot_autoscale(),
            dpi=PLOT_DPI,
        )
    elif is_valid_axes_count(external_axes, 1):
        (ax,) = external_axes
    else:
        return

    ax.set_title(f"{symbol} {target} Median & Quantile")
    ax.plot(plot_data.index, plot_data[target].values, label=target)
    ax.plot(
        plot_data.index,
        plot_data[f"MEDIAN_{window}"].values,
        label=f"Median w={window}",
    )
    ax.plot(
        plot_data.index,
        plot_data[f"QTL_{window}_{quantile}"].values,
        label=f"Quantile q={quantile}",
        linestyle="--",
    )

    ax.set_xlim(plot_data.index[0], plot_data.index[-1])
    ax.set_ylabel(f"{symbol} Value")
    ax.legend()

    theme.style_primary_axis(
        ax,
        data_index=plot_data.index.to_list(),
        tick_labels=plot_data["date"].to_list(),
    )

    if external_axes is None:
        theme.visualize_output()

    export_data(
        export,
        os.path.dirname(os.path.abspath(__file__)).replace("common", "stocks"),
        "quantile",
        df_med.join(df_quantile),
    )


@log_start_end(log=logger)
def display_skew(
    symbol: str,
    data: pd.DataFrame,
    target: str,
    window: int = 14,
    export: str = "",
    external_axes: Optional[List[plt.Axes]] = None,
) -> None:
    """View rolling skew

    Parameters
    ----------
    symbol: str
        Stock ticker
    data: pd.DataFrame
        Dataframe
    target: str
        Column in data to look at
    window: int
        Length of window
    export: str
        Format to export data
    external_axes: Optional[List[plt.Axes]], optional
        External axes (2 axes are expected in the list), by default None
    """
    data = data[target]
    df_skew = rolling_model.get_skew(data, window)

    plot_data = pd.merge(
        data,
        df_skew,
        how="outer",
        left_index=True,
        right_index=True,
    )
    plot_data = reindex_dates(plot_data)

    # This plot has 1 axis
    if external_axes is None:
        _, axes = plt.subplots(
            2,
            1,
            sharex=True,
            figsize=plot_autoscale(),
            dpi=PLOT_DPI,
        )
        (ax1, ax2) = axes
    elif is_valid_axes_count(external_axes, 2):
        (ax1, ax2) = external_axes
    else:
        return

    ax1.set_title(f"{symbol} Skewness Indicator")
    ax1.plot(plot_data.index, plot_data[target].values)
    ax1.set_xlim(plot_data.index[0], plot_data.index[-1])
    ax1.set_ylabel(f"{target}")

    ax2.plot(plot_data.index, plot_data[f"SKEW_{window}"].values, label="Skew")
    ax2.set_ylabel("Indicator")

    theme.style_primary_axis(
        ax1,
        data_index=plot_data.index.to_list(),
        tick_labels=plot_data["date"].to_list(),
    )
    theme.style_primary_axis(
        ax2,
        data_index=plot_data.index.to_list(),
        tick_labels=plot_data["date"].to_list(),
    )

    if external_axes is None:
        theme.visualize_output()

    console.print("")
    export_data(
        export,
        os.path.dirname(os.path.abspath(__file__)).replace("common", "stocks"),
        "skew",
        df_skew,
    )


@log_start_end(log=logger)
def display_kurtosis(
    symbol: str,
    data: pd.DataFrame,
    target: str,
    window: int = 14,
    export: str = "",
    external_axes: Optional[List[plt.Axes]] = None,
):
    """View rolling kurtosis

    Parameters
    ----------
    symbol: str
        Ticker
    data: pd.DataFrame
        Dataframe of stock prices
    target: str
        Column in data to look at
    window: int
        Length of window
    export: str
        Format to export data
    external_axes: Optional[List[plt.Axes]], optional
        External axes (2 axes are expected in the list), by default None
    """
    data = data[target]
    df_kurt = rolling_model.get_kurtosis(data, window)

    plot_data = pd.merge(
        data,
        df_kurt,
        how="outer",
        left_index=True,
        right_index=True,
    )
    plot_data = reindex_dates(plot_data)

    # This plot has 1 axis
    if external_axes is None:
        _, axes = plt.subplots(
            2,
            1,
            sharex=True,
            figsize=plot_autoscale(),
            dpi=PLOT_DPI,
        )
        (ax1, ax2) = axes
    elif is_valid_axes_count(external_axes, 2):
        (ax1, ax2) = external_axes
    else:
        return

    ax1.set_title(f"{symbol} {target} Kurtosis Indicator (window {str(window)})")
    ax1.plot(plot_data.index, plot_data[target].values)
    ax1.set_xlim(plot_data.index[0], plot_data.index[-1])
    ax1.set_ylabel(f"{target}")

    ax2.plot(
        plot_data.index,
        plot_data[f"KURT_{window}"].values,
    )
    ax2.set_ylabel("Indicator")

    theme.style_primary_axis(
        ax1,
        data_index=plot_data.index.to_list(),
        tick_labels=plot_data["date"].to_list(),
    )
    theme.style_primary_axis(
        ax2,
        data_index=plot_data.index.to_list(),
        tick_labels=plot_data["date"].to_list(),
    )

    if external_axes is None:
        theme.visualize_output()

    console.print("")
    export_data(
        export,
        os.path.dirname(os.path.abspath(__file__)).replace("common", "stocks"),
        "kurtosis",
        df_kurt,
    )<|MERGE_RESOLUTION|>--- conflicted
+++ resolved
@@ -31,13 +31,8 @@
     window: int = 14,
     export: str = "",
     external_axes: Optional[List[plt.Axes]] = None,
-<<<<<<< HEAD
 ) -> None:
-    """View rolling spread
-=======
-):
     """View mean std deviation
->>>>>>> 335a7b9e
 
     Parameters
     ----------
